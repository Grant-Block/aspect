# Choosing a nonlinear Stokes solver
When the problem to solve in ASPECT is nonlinear, choosing the right nonlinear
solver scheme can be crucial to get fast convergence to the correct solution or
even to converge at all. This section is aimed at explaining the differences between
the three approaches available in ASPECT: iterated Stokes, iterated defect correction
Stokes and Newton Stokes. The actual nonlinear Stokes solver you choose will also dictate
which advection solver you choose, but we won't discuss this choice in this section.

This section is structured as follows: first we will define the necessary terms by looking
at a linear system and then the three solver options are explained very
generically by looking at solving for $\sin(x)=0$. Next, the options for the Newton
solver will be explained, including how the stabilization works, and we end with
the results of some simple test cases.

## Solving a linear system

When we try to solve a system of equations, we can write it down as:
```{math}
    A x = b,
```
where $A$ is a known value or matrix, $x$ is a unknown scalar or vector of
 unknowns, and $b$ is the known right hand side scalar/vector. If we now want to know what $x$ is
 for a given $A$ and $b$, we can rearrange the equation to:
```{math}
    x = A^{-1} b,
```
where $A^{-1}$ is the inverse of $A$. In 1D a concrete example would be $A=2$,
$b=5$, we would get:
```{math}
    2 x &= 6 \\
    x &= 2^{-1} 6 \\
    x &= \frac{1}{2} 6 \\
    x &= 3
```


## Solving a nonlinear system$

Making the problem non-linear in our context means that $A$ becomes dependent on $x$. We
can write this down as $A(x)$. So our equation becomes:
```{math}
    A(x) x = b.
```
To solve this nonlinear equation, we need to iterate. To illustrate this we are going
to try to find $x$ for $\frac{1}{sqrt(1+x^2)}x = 0.5$. The function, the location of
the solution and the location of the initial guess are shown in {numref}`user_methods_nonlinear_solvers_original_function`.

(user_methods_nonlinear_solvers_original_function)=
```{tikz} The green line is the function $\frac{1}{sqrt(1+x^2)}x = 0.5$, the gray line is at $y = 0.5$ and the red circle indicates where the solution is going to be located.

[xscale=2,yscale=2]
\node[draw] at (-1.4,1.4) {find $\frac{1}{sqrt(1+x^2)}x = 0.5$};
    \draw[thick,->] (-2.5,0) -- (2.5,0) node[right]{x};
  \draw[thick,->] (0,-pi/2) -- (0,pi/2) node[right]{y};
    \draw[green, ultra thick,domain=-2.5:2.5] plot (\x, {1/sqrt(1+(\x)^2)*\x});
    \draw[red] (0.57735,0.5) circle (0.25);
    \draw [gray, thick] (-2.5,0.5) -- (2.5,0.5) node[right]{0.5};

```

As a basis for the next discussion, we will zoom in a bit on the known solution.

(user_methods_nonlinear_solvers_original_function_zoom)=
```{tikz} Zoom of the previous figure.
[xscale=8,yscale=8]
\node[draw] at (0.3,1.4) {find $\frac{1}{sqrt(1+x^2)}x = 0.5$};
    \draw[thick,->] (-0.,0) -- (2.025,0) node[right]{x};
  \draw[thick,->] (0,-0.) -- (0,1.5) node[right]{y};
    \draw[green, ultra thick,domain=-0.:2.025] plot (\x, {1/sqrt(1+(\x)^2)*\x});
    \draw[red] (0.57735,0.5) circle (0.05);
    \draw [gray, thick] (-0.,0.5) -- (2.025,0.5) node[right]{0.5};

```

Looking at the graph in {numref}`user_methods_nonlinear_solvers_original_function_zoom`, it is easy to see where the solution must be. Now imagine that you cannot see the whole graph at once, but you can only ask for the values of one $x$ at a time. You could try every possible $x$ value, but that would take a lot of attempts to get close to the solution. Another approach would be a bisect algorithm. A more robust way of solving the problem is called the Picard iteration, which we will discuss in the next section. An algorithm which converges much faster when it is close to the solution is the Newton iteration which we will discuss after the Picard iteration.

## The full Picard iteration
To solve this nonlinear equation using Picard iterations, we need to rewrite our equation in the form $x = f(x)$. With the equation we have, this is actually quite easy:

```{math}
    :label: user_methods_nonlinear_solvers_eq_picard_1
    \frac{1}{sqrt(1+x^2)}x = 0.5 \\
    x = 0.5*sqrt(1+x^2).
```

This means that we need to find the point where $x$ is equal to $0.5*sqrt(1+x^2)$. The resulting $x$ is a the same time the solution to our original question (see the gray lines in {numref}`user_methods_nonlinear_solvers_new_and_original_function`).

(user_methods_nonlinear_solvers_new_and_original_function)=
<<<<<<< HEAD
```{tikz} A plot of the rewritten equation (cyan): $x = 0.5*sqrt(1+x^2)$. The green line is the original equation, the black line is where x=y, and the gray lines cross at the solution for reference.
=======
```{tikz} A plot of the rewritten equation: $x = 0.5*sqrt(1+x^2)$. The green line the original equation and the gray lines intersect at the solution.
>>>>>>> 6864d226
[xscale=8,yscale=8]
\node[draw] at (0.3,1.4) {find $x = 0.5sqrt(1+x^2)$};
    \draw[thick,->] (-0.01,0) -- (2.025,0) node[right]{x};
  \draw[thick,->] (0,-0.0) -- (0,1.5) node[right]{y};
    \draw[green, ultra thick,domain=-0.:2.025,dashed] plot (\x, {1/sqrt(1+(\x)^2)*\x});
    \draw[cyan,ultra thick,domain=-0.0:2.025] plot (\x,{0.5*sqrt(1+(\x*\x))}) ;
    \draw[black,ultra thick,domain=-0.0:1.5] plot (\x,\x) ;
    \draw[gray, thick] (0.57735,0.0) --  (0.57735,1.35);
    \draw[gray, thick] (-0.,0.5) -- (2.025,0.5) node[right]{0.5};


```

The Picard iteration transforms $x = 0.5*sqrt(1+x^2)$ into $x_{k+1} = 0.5*sqrt(1+x_k^2)$. This means to start the iteration, we will need an initial guess where the solution is. Let's pick $x_0 = 2$.


```{tikz} The blue line is the location of our initial guess, $x_0 = 2$.
[xscale=8,yscale=8]
\node[draw] at (0.3,1.4) {find $x = 0.5sqrt(1+x^2)$};
    \draw[thick,->] (-0.01,0) -- (2.025,0) node[right]{x};
  \draw[thick,->] (0,-0.0) -- (0,1.5) node[right]{y};
    \draw[green, ultra thick,domain=-0.:2.025,dashed] plot (\x, {1/sqrt(1+(\x)^2)*\x});
    \draw[cyan,ultra thick,domain=-0.0:2.025] plot (\x,{0.5*sqrt(1+(\x*\x))}) ;
    \draw[black, ultra thick,domain=-0.0:1.5] plot (\x,\x) ;
    \draw [blue, thick, ->] (2,0) -- (2,1.11803);


```

Following the iteration, we set our next x ($x_1$) equal to our $y = 0.5*sqrt(1+(2^2)) \approx 1.11803$


```{tikz} The blue line is the location of our initial guess and the $x=y$ step (red).
[xscale=8,yscale=8]
\node[draw] at (0.3,1.4) {find $x = 0.5sqrt(1+x^2)$};
    \draw[thick,->] (-0.01,0) -- (2.025,0) node[right]{x};
  \draw[thick,->] (0,-0.0) -- (0,1.5) node[right]{y};
    \draw[green, ultra thick,domain=-0.:2.025,dashed] plot (\x, {1/sqrt(1+(\x)^2)*\x});
    \draw[cyan,ultra thick,domain=-0.0:2.025] plot (\x,{0.5*sqrt(1+(\x*\x))}) ;
    \draw[black, ultra thick,domain=-0.0:1.5] plot (\x,\x) ;
    \draw [blue, thick, ->] (2,0) -- (2,1.11803);
    \draw [red, thick] (2,1.11803) -- (1.11803,1.11803);


```

We then use the new $x$ location to compute a new $y$ and set $x_2$ to that new $y$. We keep repeating this until we are close enough to the solution:


```{tikz} Several Picard iterations colored blue and red for every other iteration.
[xscale=8,yscale=8]
\node[draw] at (0.3,1.4) {find $x = 0.5sqrt(1+x^2)$};
    \draw[thick,->] (-0.01,0) -- (2.025,0) node[right]{x};
  \draw[thick,->] (0,-0.0) -- (0,1.5) node[right]{y};
    \draw[green, ultra thick,domain=-0.:2.025,dashed] plot (\x, {1/sqrt(1+(\x)^2)*\x});
    \draw[cyan,ultra thick,domain=-0.0:2.025] plot (\x,{0.5*sqrt(1+(\x*\x))}) ;
    \draw[black, ultra thick,domain=-0.0:1.5] plot (\x,\x) ;
    \draw [blue, thick, ->] (2,0) -- (2,1.11803);
    \draw [red, thick] (2,1.11803) -- (1.11803,1.11803);
    \draw [red, thick, ->] (1.11803,1.11803) -- (1.11803,0.749999);
    \draw [blue, thick] (1.11803,0.749999) -- (0.749999,0.749999);
    \draw [blue, thick, ->] (0.749999,0.749999) -- (0.749999,0.625);
    \draw [red, thick] (0.749999,0.625) -- (0.625,0.625);
    \draw [red, thick, ->] (0.625,0.625) -- (0.625,0.589624);
    \draw [blue, thick] (0.625,0.589624) -- (0.589624,0.589624);

```

Note that the closer the iteration gets to the solution, the slower the iteration converges. As shown in {numref}`user_methods_nonlinear_solvers_new_and_original_function`, the solution to this equation is the solution to the original equation. We can check that by substituting the $x_{solution}$, which converges to $\frac{1}{sqrt(3)}$ into our original equation, and we get 0.5. In this case with the four iterations shown in {numref}`user_methods_nonlinear_solvers_new_and_original_function`, the final residual is $0.5-\frac{1}{0.589624}*0.589624 = -0.00790859$.


In the context of ASPECT, the Picard iteration is usually written as
```{math}
    x_{n+1} = A(x_n)^{-1}b.
```
Because it looks very much like eq. {math:numref}`user_methods_nonlinear_solvers_eq_picard_1`, it is usually
very easy to implement. It only requires a loop over the current linear solve feeding
the current solution as the new guess.



## Newton's method

Each Newton iteration can be written as $x_{n+1} = x_n - \frac{f(x_n)}{f'(x_n)}$. This means
that we are mostly interested in computing an update to the current solution. To compute the
update we not only need to calculate $f(x_n)$, but also the derivative $f'(x_n)$. The iteration
can be visualized in the same way as the Picard iteration but we won't need the line $x=y$
anymore. To better show some of the benefits and caveats of the Newton iteration, we will start with
the equation $\sin(x)=0$ and then go back to our current equation.

### Solving $\sin(x)=0$
We will start from a slightly different starting guess: $x=1$. The
derivative at $x=1$ is $\cos(1)$, so the new $x_{n+1}$ becomes $1-\frac{\sin(1)}{\cos(1)}=-0.557$.

There are a few things that are important to notice in {numref}`user_methods_nonlinear_solvers_sin_1`.
First, in practice each iteration can be represented as a vector with
the origin at the solution of $(x,\sin(x))$ pointing in the direction of the derivative. This
means that this vector has a certain length, which we will get back to later.
Second, when the iteration converges, it can do so much faster than the Picard
iteration. Third, when the initial guess
is too far from the solution, the updated guess may be further away from the solution ({numref}`user_methods_nonlinear_solvers_sin_4`).
A special case of this is when the derivative is zero
({numref}`user_methods_nonlinear_solvers_sin_3`). Both {numref}`user_methods_nonlinear_solvers_sin_3` and {numref}`user_methods_nonlinear_solvers_sin_4`
visually show why it is important for the Newton iteration to have a good starting guess.
Some strategies to achieve this, also called globalization, will be discussed in the section
{ref}`user_methods_nonlinear_solvers_globalization`.


(user_methods_nonlinear_solvers_sin_1)=
```{tikz} Solving $sin(x)=0$ through the Newton method with starting guess $x=1$ and its derivative is plotted.
[xscale=3,yscale=3]
    \node[draw] at (-1.4,1.4) {find sin(x) = 0};
    \draw[thick,->] (-2.5,0) -- (2.5,0) node[right]{x};
  \draw[thick,->] (0,-pi/2) -- (0,pi/2) node[right]{y};
    \draw[green, ultra thick,domain=-2.5:2.5] plot (\x, {sin(deg(\x))});
    \draw[blue, thick, ->, domain=-pi:pi] (1,0) -- (1,0.84147);
    \draw[red,thick, domain=-0.5574:1.0] plot (\x,0.54*\x+0.30);
    \draw[red, thick, ->, domain=-pi:pi] (-0.5574,0) -- (-0.5574,-0.5290);
```

(user_methods_nonlinear_solvers_sin_2)=
:::{tikz} Continuation from figure {numref}`user_methods_nonlinear_solvers_sin_1`, with the blue lines showing one more iteration.
[xscale=3,yscale=3]
    \node[draw] at (-1.4,1.4) {find sin(x) = 0};
    \draw[thick,->] (-2.5,0) -- (2.5,0) node[right]{x};
  \draw[thick,->] (0,-pi/2) -- (0,pi/2) node[right]{y};
    \draw[green, ultra thick,domain=-2.5:2.5] plot (\x, {sin(deg(\x))});
    \draw[blue, thick, ->, domain=-pi:pi] (1,0) -- (1,0.84147);
    \draw[red,thick, domain=-0.5574:1.0] plot (\x,0.54*\x+0.30);
    \draw[red, thick, ->, domain=-pi:pi] (-0.5574,0) -- (-0.5574,-0.5290);
    \draw[blue, thick,domain=-0.5574:0.0659] plot (\x,0.8486*\x-0.06);
    \draw[blue, thick,->, domain=-pi:pi] (0.0659,0) -- (0.0659,0.0658);
:::

(user_methods_nonlinear_solvers_sin_3)=
:::{tikz} Same as figure {numref}`user_methods_nonlinear_solvers_sin_1`, but now showing the case where the initial guess leads to a derivative which is zero. This situation will cause a division by zero in the update and the solution will be undefined. For a system of equations, the linear solver will fail.
[xscale=3,yscale=3]
    \node[draw] at (-1.4,1.4) {find sin(x) = 0};
    \draw[thick,->] (-2.5,0) -- (2.5,0) node[right]{x};
  \draw[thick,->] (0,-pi/2) -- (0,pi/2) node[right]{y};
    \draw[green, ultra thick,domain=-2.5:2.5] plot (\x, {sin(deg(\x))});
    \draw[blue, thick, ->, domain=-pi:pi] (pi/2,0) -- (pi/2,1);
    \draw[red,thick,<<->>, domain=-1.4:1] (-2.5,1) -- (2.5,1);
:::

(user_methods_nonlinear_solvers_sin_4)=
:::{tikz} Same as figure {numref}`user_methods_nonlinear_solvers_sin_1`, but now showing the case where the initial guess is further away. In this case the direction of the next update will be further away from the solution and the iteration will diverge.
[xscale=3,yscale=3]
    \node[draw] at (-1.4,1.4) {find sin(x) = 0};
    \draw[thick,->] (-2.5,0) -- (2.5,0) node[right]{x};
  \draw[thick,->] (0,-pi/2) -- (0,pi/2) node[right]{y};
    \draw[green, ultra thick,domain=-2.5:2.5] plot (\x, {sin(deg(\x))});
    \draw[blue, thick, ->, domain=-pi:pi] (2,0) -- (2,0.909);
    \draw[red,thick, ->>, domain=2:2.5] plot (\x,-0.41*\x+1.73);
:::

### solving $\frac{1}{sqrt(1+x^2)}x = 0.5$

Now that we have a general understanding of how the Newton solver works, let's apply it to the equation we solved above with the Picard iteration. The method is going to be the same, but now we are stopping the derivative at the line $y = 0.5$ instead of $y = 0$. If we would take the initial guess at $x=2$ the iteration would diverge, so we are taking the result from the first iteration of the Picard iteration, which is $x = 1.11803$. This is a common tactic to achieve convergence in the Newton iteration and will be discussed further in the section {ref}`user_methods_nonlinear_solvers_globalization`.

(user_methods_nonlinear_solvers_newton_1)=
```{tikz} The green line is the function $\frac{1}{sqrt(1+x^2)}x = 0.5$, the gray line is at $y = 0.5$ and the red circle indicates where the solution is going to be located.

[xscale=8,yscale=8]
\node[draw] at (0.3,0.8) {find $\frac{1}{sqrt(1+x^2)}x = 0.5$};
    \draw[thick,->] (0,0) -- (2.025,0) node[right]{x};
    \draw[thick,->] (0,0) -- (0,1.) node[right]{y};
    \draw[green, ultra thick,domain=-0:2.025] plot (\x, {1/sqrt(1+(\x)^2)*\x});
    \draw [gray, thick] (0,0.5) -- (2.025,0.5) node[right]{0.5};
    \draw [blue, thick, ->] (1.11803,0) -- (1.11803,0.745355);
    \draw [red, thick] (1.11803,0.745355) -- (0.289962,0.5);
    \draw [red, thick, ->] (0.289962,0.5) -- (0.289962,0.278491);
    \draw [blue, thick] (0.289962,0.278491) -- (0.539987,0.5);
    \draw [blue, thick, ->] (0.539987,0.5) -- (0.539987,0.475140);
    \draw [red, thick] (0.539987,0.475140) -- (0.576478,0.5);
    \draw [red, thick, ->] (0.576478,0.5) -- (0.576478,0.499433);
    \draw[red] (0.576478,0.499433) circle (0.05);

```

The final residual after 3 Newton iterations, as shown in {numref}`user_methods_nonlinear_solvers_newton_1` is $0.000567$ in three Newton iteration, starting from the result of the first Picard iteration. This means that with 1 Picard iteration and 3 Newton iterations, we got almost 14 times closer to the solution than with 4 Picard iterations.


### Solving the Stokes equations in ASPECT

For the Newton iteration, the equation is usually written as
```{math}
    :label: user_methods_nonlinear_solvers_JdxAxx_b
    J \delta x &= A(x) x - b \\
    &= -F.
```
In this equation, the right hand side (rhs) ($A(x)x-b$ or $-F$) will be exactly
zero when $x$ is the exact solution to the nonlinear problem. Therefore, this is also called the
residual. $J$ is called the Jacobian, which is a derivative matrix for $A$. In our simple example,
this would just be the derivative. So we now solve for $\delta x$ instead of $x$:

```{math}
    \delta x_n = J^{-1}\left(A(x_n) x_n - b\right).
```
Next we can compute the new solution with $x_{n+1} = x_n - \delta x_n$. This
form of computing an update/correction to the solution instead of computing the full
solution every time is called a defect correction scheme.

For reasons beyond the scope of this section, depending on the rheology model, the Jacobian
matrix may sometimes be the equivalent of figure {numref}`user_methods_nonlinear_solvers_sin_3`, which
means that the linear solver will fail. To stabilize this, there are some stabilization
options available in ASPECT based on {cite}`FBTGS19`, of which the most important is the
SPD option. When you need to choose, it is important to know that the unstabilized version
will always converge at the same speed or faster than the stabilized version. Theoretically
this means that you will only want to stabilize when needed. This is an option for the Newton
solver called the fail-safe. With the fail-safe you can run an unstabilized version of
the Newton iteration, and when the linear solver fails, it will automatically turn on all
the stabilizations for the rest of the timestep and retry the nonlinear iteration. The downside
is that it may take a long time for the linear solver to fail, especially if it fails every
timestep. So if you know that the model you are using is causing the linear solver to always
fail, it is faster to just always turn on the stabilization.
Note that the stabilization only works properly for the incompressible case.


## Defect correction Picard iteration

The last iteration scheme, the defect correction Picard iteration, is mathematically
equivalent to the Picard iteration, but written in the form of the Newton solver. It
turns out that the Jacobian in equation {math:numref}`user_methods_nonlinear_solvers_JdxAxx_b` internally consists
of two parts:
```{math}
    :label: user_methods_nonlinear_solvers_JxAxApx
    J(x) = A(x) + A'(x).
```
If we approximate the Jacobian by setting it
equal to $A(x)$, the iteration will converge like a Picard iteration. The only difference
is that computationally this defect correction form is more precise while requiring a less strict
linear tolerance. This can speed up your computation and may help slightly with convergence
in some cases.

(user_methods_nonlinear_solvers_globalization)=
## Globalization of the Newton iteration

### Switch between the Picard and Newton iteration
One of the easiest globalization strategies for the Newton solver is to first do a few
Picard iterations. Remember that the Picard iteration will practically always converge
(although for single iterations the residual may go up, the trend is usually down). Once
you are close enough to the solution, switching to the Newton solver should then make
the iteration converge quickly. The main issue is knowing when you are close enough to
the solution so that the Newton solver works well. Unfortunately this threshold is problem dependent,
but a combination between the different globalization options in this section should help.

### Transition between the Picard and Newton iteration
The change between the Picard and Newton iteration does not have to be a hard switch.
When looking at equation {math:numref}`user_methods_nonlinear_solvers_JxAxApx`, we can introduce a variable $c_k$
and multiply it with $A'(x)$:
```{math}
    J(x) = A(x) + c_k A'(x).
```
When $c_k$ is zero, the iteration behaves like a Picard iteration and when
it is one, it behaves like a Newton iteration. In ASPECT we have implemented an option,
which we refer to as the Residual Scaling Method (RSM). If enabled, this automatically
computes $c_k = \max\left(0.0,1.0-\frac{r_k}{r_{N_{DC}}}\right)$, where $r_k$
is the current nonlinear residual and $r_{N_{DC}}$ is the residual in the first iteration
after switching to the Newton method. This option allows to more gradually switch to the
Newton interation and also gradually switch back if the iteration diverges.

### Line search
A Newton update can be seen as a hint in which direction to go with a suggestion for
how much to go in that direction. But as we have seen, the size of the step can be much
to big, which will lead the Newton iteration do diverge. The idea behind the line search
is to use the direction, but check whether when applying the update to the
solution, the residual has gotten smaller. If the residual has not gotten sufficiently
smaller, then it scales this update step such that it is smaller until the next residual is
sufficiently smaller than the current residual.

## Some practical tips
The Newton solver is a complex solver with many options, and without a bit of testing may
actually be slower than using a Picard iteration. This may even be the case if it takes
less iterations, since computing the derivatives for the Newton iteration can be expensive.

Always start with running a representative model with just a defect correction Picard iteration.
Note that the defect correction Picard and the Newton method work well with much lower
linear solver tolerances. A value of $1e-2$ is a good default, but you may be able to
even use $1e-1$.
If the nonlinear residual doesn't converge quickly enough or at all to the desired nonlinear
tolerance, then it is time to consider using the full Newton solver. It is strongly
recommended to start by plotting the convergence behavior of the defect correction Picard
method, with the number of nonlinear iterations on the x axis and the nonlinear residual on a
logscale y axis. This will allow you to see the convergence behavior much more clearly
than by just looking at the numbers in the ASPECT output file. Furthermore, it allows
for a much better comparison with the convergence behavior of the Newton solver and
between different settings of the Newton solver. For examples of such plots and more advice,
please see section 3 of {cite}`FBTGS19`.<|MERGE_RESOLUTION|>--- conflicted
+++ resolved
@@ -86,11 +86,7 @@
 This means that we need to find the point where $x$ is equal to $0.5*sqrt(1+x^2)$. The resulting $x$ is a the same time the solution to our original question (see the gray lines in {numref}`user_methods_nonlinear_solvers_new_and_original_function`).
 
 (user_methods_nonlinear_solvers_new_and_original_function)=
-<<<<<<< HEAD
-```{tikz} A plot of the rewritten equation (cyan): $x = 0.5*sqrt(1+x^2)$. The green line is the original equation, the black line is where x=y, and the gray lines cross at the solution for reference.
-=======
-```{tikz} A plot of the rewritten equation: $x = 0.5*sqrt(1+x^2)$. The green line the original equation and the gray lines intersect at the solution.
->>>>>>> 6864d226
+```{tikz} A plot of the rewritten equation (cyan): $x = 0.5*sqrt(1+x^2)$. The green line is the original equation, the black line is where x=y, and the gray lines intersect at the solution.
 [xscale=8,yscale=8]
 \node[draw] at (0.3,1.4) {find $x = 0.5sqrt(1+x^2)$};
     \draw[thick,->] (-0.01,0) -- (2.025,0) node[right]{x};
